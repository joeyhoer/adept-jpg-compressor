--- conflicted
+++ resolved
@@ -156,15 +156,12 @@
 # FUNCTIONS
 ###############################################################################
 
-<<<<<<< HEAD
-# Find the proper handle for the required command-line tool
-=======
+# Convert floats to integers
 floatToInt() {
     printf "%.0f\n" "$@"
 }
 
-# Find the proper handle for the required commandline tool
->>>>>>> 2bba0839
+# Find the proper handle for the required command-line tool
 # This function can take an optional third parameter when being called to manually define the path to the CLI tool
 function find_tool () {
 	# Define local variables to work with
